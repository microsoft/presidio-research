--- conflicted
+++ resolved
@@ -57,15 +57,9 @@
             raise ValueError(f"Unknown metric name: {metric_name}")
 
     if np.isnan(expected_pii_metric):
-<<<<<<< HEAD
-        assert np.isnan(metric), (
-            f"In {scenario}, expected {metric_name} score to be None, got {metric}"
-        )
-=======
         assert np.isnan(
             metric
-        ), f"In {scenario}, expected F1 score to be None, got {metric}"
->>>>>>> e8fc39dc
+        ), f"In {scenario}, expected {metric_name} score to be None, got {metric}"
     else:
         assert (
             metric == pytest.approx(expected_pii_metric, 3)
@@ -427,9 +421,9 @@
     )
 
     # Check global metrics
-    assert_metric(expected_precision, "precision", result, scenario)
-    assert_metric(expected_recall, "recall", result, scenario)
-    assert_metric(expected_f, "f", result, scenario)
+    assert_metric(expected_precision, "pii_precision", result, scenario)
+    assert_metric(expected_recall, "pii_recall", result, scenario)
+    assert_metric(expected_f, "pii_f", result, scenario)
 
 
 # Test Both per_type and global metrics together
@@ -548,32 +542,15 @@
     for entity_type, expected_metrics in expected_per_type_metrics.items():
         if entity_type in result.per_type:
             per_type_result = result.per_type[entity_type]
-<<<<<<< HEAD
-            assert_metric(expected_metrics["precision"], "precision", per_type_result, scenario)
-            assert_metric(expected_metrics["recall"], "recall", per_type_result, scenario)
-            assert_metric(expected_metrics["f_beta"], "f_beta", per_type_result, scenario)
-
-=======
-            if not np.isnan(expected_metrics["precision"]):
-                assert (
-                    per_type_result.precision
-                    == pytest.approx(expected_metrics["precision"], abs=1e-3)
-                ), f"In {scenario}, {entity_type} precision expected {expected_metrics['precision']}, got {per_type_result.precision}"
-            else:
-                assert np.isnan(
-                    per_type_result.precision
-                ), f"In {scenario}, {entity_type} precision should be NaN"
-
-            if not np.isnan(expected_metrics["recall"]):
-                assert (
-                    per_type_result.recall
-                    == pytest.approx(expected_metrics["recall"], abs=1e-3)
-                ), f"In {scenario}, {entity_type} recall expected {expected_metrics['recall']}, got {per_type_result.recall}"
-            else:
-                assert np.isnan(
-                    per_type_result.recall
-                ), f"In {scenario}, {entity_type} recall should be NaN"
->>>>>>> e8fc39dc
+            assert_metric(
+                expected_metrics["precision"], "precision", per_type_result, scenario
+            )
+            assert_metric(
+                expected_metrics["recall"], "recall", per_type_result, scenario
+            )
+            assert_metric(
+                expected_metrics["f_beta"], "f_beta", per_type_result, scenario
+            )
 
     # Run global evaluation
     pii_df = span_evaluator.create_global_entities_df(df)
@@ -582,7 +559,9 @@
     )
 
     # Check global metrics
-    assert_metric(expected_global_metrics["precision"], "pii_precision", result, scenario)
+    assert_metric(
+        expected_global_metrics["precision"], "pii_precision", result, scenario
+    )
     assert_metric(expected_global_metrics["recall"], "pii_recall", result, scenario)
     assert_metric(expected_global_metrics["f_beta"], "pii_f", result, scenario)
 
