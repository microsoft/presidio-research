from collections import Counter
from typing import List, Optional, Dict, Union

import numpy as np
from presidio_analyzer import AnalyzerEngine

from presidio_evaluator import InputSample
from presidio_evaluator.evaluation import EvaluationResult, ModelError, ErrorType
from presidio_evaluator.evaluation.skipwords import get_skip_words
from presidio_evaluator.models import BaseModel, PresidioAnalyzerWrapper

GENERIC_ENTITIES = ("PII", "ID", "PII", "PHI", "ID_NUM", "NUMBER", "NUM", "GENERIC_PII")


class Evaluator:
    def __init__(
        self,
        model: Union[BaseModel, AnalyzerEngine],
        verbose: bool = False,
        compare_by_io=True,
        entities_to_keep: Optional[List[str]] = None,
        generic_entities: Optional[List[str]] = None,
        skip_words: Optional[List] = None,
    ):
        """
        Evaluate a PII detection model or a Presidio analyzer / recognizer

        :param model: Instance of a fitted model (of base type BaseModel),
        or an instance of Presidio Analyzer
        :param compare_by_io: True if comparison should be done on the entity
        level and not the sub-entity level
        :param entities_to_keep: List of entity names to focus the evaluator on (and ignore the rest).
        Default is None = all entities. If the provided model has a list of entities to keep,
        this list would be used for evaluation.
        :param generic_entities: List of entities that are not considered an error if
        detected instead of something other entity. For example: PII, ID, number
        :param skip_words: List of words to skip. If None, the default list would be used.
        """
        if isinstance(model, AnalyzerEngine):
            self.model = PresidioAnalyzerWrapper(analyzer_engine=model)
        elif isinstance(model, BaseModel):
            self.model = model
        else:
            raise ValueError(
                "Model should be an instance of BaseModel or Presidio Analyzer"
            )

        self.verbose = verbose
        self.compare_by_io = compare_by_io
        self.entities_to_keep = entities_to_keep
        if self.entities_to_keep is None and self.model.entities:
            self.entities_to_keep = self.model.entities

        self.generic_entities = (
            generic_entities if generic_entities else GENERIC_ENTITIES
        )

        self.skip_words = skip_words if skip_words else get_skip_words()

    def compare(self, input_sample: InputSample, prediction: List[str]):
        """
        Compares ground truth tags (annotation) and predicted (prediction)
        :param input_sample: input sample containing list of tags with scheme
        :param prediction: predicted value for each token
        self.labeling_scheme

        """
        annotation = input_sample.tags
        tokens = input_sample.tokens

        if len(annotation) != len(prediction):
            print(
                "Annotation and prediction do not have the"
                "same length. Sample={}".format(input_sample)
            )
            return Counter(), []

        results = Counter()
        mistakes = []

        new_annotation = annotation.copy()

        if self.compare_by_io:
            new_annotation = self._to_io(new_annotation)
            prediction = self._to_io(prediction)

        # Ignore annotations that aren't in the list of
        # requested entities.
        if self.entities_to_keep:
            prediction = self._adjust_per_entities(prediction)
            new_annotation = self._adjust_per_entities(new_annotation)

        for i in range(0, len(new_annotation)):
            cur_token = tokens[i]
            cur_prediction = prediction[i]
            cur_annotation = new_annotation[i]
            results[(cur_annotation, cur_prediction)] += 1

            if self.verbose:
                print("Annotation:", cur_annotation)
                print("Prediction:", cur_prediction)
                print(results)

            # check if there was an error
            is_error = cur_annotation != cur_prediction

            if is_error:
                reverted = self.__revert_known_errors(
                    cur_annotation, cur_prediction, cur_token, results
                )
                if reverted:
                    # This isn't really an error, continue.
                    continue

                if prediction[i] == "O":
                    mistakes.append(
                        ModelError(
                            error_type=ErrorType.FN,
                            annotation=cur_annotation,
                            prediction=cur_prediction,
                            token=cur_token,
                            full_text=input_sample.full_text,
                            metadata=input_sample.metadata,
                        )
                    )
                elif new_annotation[i] == "O":
                    mistakes.append(
                        ModelError(
                            error_type=ErrorType.FP,
                            annotation=cur_annotation,
                            prediction=cur_prediction,
                            token=cur_token,
                            full_text=input_sample.full_text,
                            metadata=input_sample.metadata,
                        )
                    )
                else:
                    mistakes.append(
                        ModelError(
                            error_type=ErrorType.WrongEntity,
                            annotation=cur_annotation,
                            prediction=cur_prediction,
                            token=cur_token,
                            full_text=input_sample.full_text,
                            metadata=input_sample.metadata,
                        )
                    )

        return results, mistakes

    def __revert_known_errors(
        self, current_annotation, current_prediction, current_token, results
    ) -> bool:
        reverted = False

        if str(current_token).lower().strip() in self.skip_words:
            # Ignore cases where the token is a skip word
            results[(current_annotation, current_prediction)] -= 1
            reverted = True

        if current_prediction in self.generic_entities and current_annotation != "O":
            # Ignore cases where the prediction is generic
            results[(current_annotation, current_prediction)] -= 1
            # Add a result which assumes the generic equals the specific
            results[(current_annotation, current_annotation)] += 1
            reverted = True

        elif current_annotation in self.generic_entities and current_prediction != "O":
            # Ignore cases where the prediction is generic
            results[(current_annotation, current_prediction)] -= 1
            # Add a result which assumes the generic equals the specific
            results[(current_prediction, current_prediction)] += 1
            reverted = True

        # Remove temporary keys which should not be counted
        if results[(current_annotation, current_prediction)] == 0:
            del results[(current_annotation, current_prediction)]

        return reverted

    def _adjust_per_entities(self, tags):
        if self.entities_to_keep:
            return [tag if tag in self.entities_to_keep else "O" for tag in tags]
        else:
            return tags

    @staticmethod
    def _to_io(tags):
        """
        Translates BILUO/BIO/IOB to IO - only In or Out of entity.
        ['B-PERSON','I-PERSON','L-PERSON'] is translated into
        ['PERSON','PERSON','PERSON']
        :param tags: the input tags in BILUO/IOB/BIO format
        :return: a new list of IO tags
        """
        return [tag[2:] if "-" in tag else tag for tag in tags]

    def evaluate_sample(
        self, sample: InputSample, prediction: List[str]
    ) -> EvaluationResult:
        if self.verbose:
            print("Input sentence: {}".format(sample.full_text))

        results, mistakes = self.compare(input_sample=sample, prediction=prediction)
        return EvaluationResult(results, mistakes, sample.full_text)

    def evaluate_all(
        self, dataset: List[InputSample], **kwargs
    ) -> List[EvaluationResult]:
        """Evaluate a dataset given a model and labels.

        :param dataset: A list of InputSample samples, containing the ground truth tags
        :param kwargs: Additional arguments for the model's predict method
        """

        evaluation_results = []
        if self.model.entity_mapping:
            print(
                f"Mapping entity values using this dictionary: {self.model.entity_mapping}"
            )

        print(f"Running model {self.model.__class__.__name__} on dataset...")
        predictions = self.model.batch_predict(dataset, **kwargs)
        print("Finished running model on dataset")

        for prediction, sample in zip(predictions, dataset):

            # Remove entities not requested (in model.entities_to_keep))
            prediction = self.model.filter_tags_in_supported_entities(prediction)

            # Switch to requested labeling scheme (IO/BIO/BILUO)
            prediction = self.model.to_scheme(prediction)

            evaluation_result = self.evaluate_sample(
                sample=sample, prediction=prediction
            )
            evaluation_results.append(evaluation_result)

        return evaluation_results

    @staticmethod
    def align_entity_types(
        input_samples: List[InputSample],
        entities_mapping: Dict[str, str] = None,
        allow_missing_mappings: bool = False,
    ) -> List[InputSample]:
        """
        Change input samples to conform with Presidio's entities
        :return: new list of InputSample
        """

        new_input_samples = input_samples.copy()

        # A list that will contain updated input samples,
        new_list = []

        entities_mapping_case_insensitive = {
            k.upper(): v for k, v in entities_mapping.items()
        }
        entities_mapping_case_insensitive.update(
            {k.lower(): v for k, v in entities_mapping.items()}
        )
        for input_sample in new_input_samples:
            contains_field_in_mapping = False
            new_spans = []
            # Update spans to match the entity types in the values of entities_mapping
            for span in input_sample.spans:
                if span.entity_type in entities_mapping_case_insensitive.keys():
                    new_name = entities_mapping_case_insensitive.get(span.entity_type)
                    span.entity_type = new_name
                    contains_field_in_mapping = True

                    new_spans.append(span)
                else:
                    if not allow_missing_mappings:
                        raise ValueError(
                            f"Key {span.entity_type} cannot be found in the provided entities_mapping"
                        )
            input_sample.spans = new_spans

            # Update tags in case this sample has relevant entities for evaluation
            if contains_field_in_mapping:
                for i, tag in enumerate(input_sample.tags):
                    has_prefix = "-" in tag
                    if has_prefix:
                        prefix = tag[:2]
                        clean = tag[2:]
                    else:
                        prefix = ""
                        clean = tag

                    if clean in entities_mapping_case_insensitive.keys():
                        new_name = entities_mapping_case_insensitive.get(clean)
                        input_sample.tags[i] = "{}{}".format(prefix, new_name)
                    else:
                        input_sample.tags[i] = "O"

            new_list.append(input_sample)

        return new_list

    def calculate_score(
        self,
        evaluation_results: List[EvaluationResult],
        entities: Optional[List[str]] = None,
        beta: float = 2.0,
    ) -> EvaluationResult:
        """
        Returns the pii_precision, pii_recall, f_measure either and number of records for each entity
        or for all entities (ignore_entity_type = True)
        :param evaluation_results: List of EvaluationResult
        :param entities: List of entities to calculate score to. Default is None: all entities
        :param beta: F measure beta value
        between different entity types, or to treat these as misclassifications
        :return: EvaluationResult with precision, recall and f measures
        """

        # aggregate results
        all_results = sum([er.results for er in evaluation_results], Counter())

        # compute pii_recall per entity
        entity_recall = {}
        entity_precision = {}
        n = {}
        if not entities:
            entities1 = list(set([x[0] for x in all_results.keys() if x[0] != "O"]))
            entities2 = list(set([x[1] for x in all_results.keys() if x[1] != "O"]))
            entities = list(set(entities1).union(set(entities2)))

        for entity in entities:
            # all annotation of given type
            annotated = sum([all_results[x] for x in all_results if x[0] == entity])
            predicted = sum([all_results[x] for x in all_results if x[1] == entity])
            n[entity] = annotated
            tp = all_results[(entity, entity)]

            if annotated > 0:
                entity_recall[entity] = tp / annotated
            else:
                entity_recall[entity] = np.nan

            if predicted > 0:
                per_entity_tp = all_results[(entity, entity)]
                entity_precision[entity] = per_entity_tp / predicted
            else:
                entity_precision[entity] = np.nan

        # compute pii_precision and pii_recall
        annotated_all = sum([all_results[x] for x in all_results if x[0] != "O"])
        predicted_all = sum([all_results[x] for x in all_results if x[1] != "O"])
        if annotated_all > 0:
            pii_recall = (
                sum(
                    [
                        all_results[x]
                        for x in all_results
                        if (x[0] != "O" and x[1] != "O")
                    ]
                )
                / annotated_all
            )
        else:
            pii_recall = np.nan
        if predicted_all > 0:
            pii_precision = (
                sum(
                    [
                        all_results[x]
                        for x in all_results
                        if (x[0] != "O" and x[1] != "O")
                    ]
                )
                / predicted_all
            )
        else:
            pii_precision = np.nan
        # compute pii_f_beta-score
        pii_f_beta = self.f_beta(pii_precision, pii_recall, beta)

        # aggregate errors
        errors = []
        for res in evaluation_results:
            if res.model_errors:
                errors.extend(res.model_errors)

        evaluation_result = EvaluationResult(
            results=all_results,
            model_errors=errors,
            pii_precision=pii_precision,
            pii_recall=pii_recall,
            entity_recall_dict=entity_recall,
            entity_precision_dict=entity_precision,
            n_dict=n,
            pii_f=pii_f_beta,
            n=sum(n.values()),
        )

        return evaluation_result

    @staticmethod
    def precision(tp: int, fp: int) -> float:
        return tp / (tp + fp + 1e-100)

    @staticmethod
    def recall(tp: int, fn: int) -> float:
        return tp / (tp + fn + 1e-100)

    @staticmethod
    def f_beta(precision: float, recall: float, beta: float) -> float:
        """
        Returns the F score for precision, recall and a beta parameter
        :param precision: a float with the precision value
        :param recall: a float with the recall value
        :param beta: a float with the beta parameter of the F measure,
        which gives more or less weight to precision
        vs. recall
        :return: a float value of the f(beta) measure.
        """
        if np.isnan(precision) or np.isnan(recall) or (precision == 0 and recall == 0):
            return np.nan

<<<<<<< HEAD
        return ((1 + beta**2) * precision * recall) / (
            ((beta**2) * precision) + recall
        )

    class Plotter:
        """
        Plot scores (f2, precision, recall) and errors (false-positivies, false-negatives)
        for a PII detection model evaluated via Evaluator

        :param model: Instance of a fitted model (of base type BaseModel)
        :param results: results given by evaluator.calculate_score(evaluation_results)
        :param output_folder: folder to store plots and errors in
        :param model_name: name of the model to be used in the plot title
        :param beta: a float with the beta parameter of the F measure,
        which gives more or less weight to precision vs. recall
        """

        def __init__(
            self, model, results, output_folder: Path, model_name: str, beta: float
        ):
            self.model = model
            self.results = results
            self.output_folder = output_folder
            self.model_name = model_name.replace("/", "-")
            self.errors = results.model_errors
            self.beta = beta

        def plot_scores(self) -> None:
            """
            Plots per-entity recall, precision, or F2 score for evaluated model.
            :param plot_type: which metric to graph (default is F2 score)
            """
            scores = {}
            scores["entity"] = list(self.results.entity_recall_dict.keys())
            scores["recall"] = list(self.results.entity_recall_dict.values())
            scores["precision"] = list(self.results.entity_precision_dict.values())
            scores["count"] = list(self.results.n_dict.values())
            scores[f"f{self.beta}_score"] = [
                Evaluator.f_beta(precision=precision, recall=recall, beta=self.beta)
                for recall, precision in zip(scores["recall"], scores["precision"])
            ]
            df = pd.DataFrame(scores)
            df["model"] = self.model_name
            self._plot(df, plot_type="f2_score")
            self._plot(df, plot_type="precision")
            self._plot(df, plot_type="recall")

        def _plot(self, df, plot_type) -> None:
            fig = px.bar(
                df,
                text_auto=".2",
                y="entity",
                orientation="h",
                x=plot_type,
                color="count",
                barmode="group",
                title=f"Per-entity {plot_type} for {self.model_name}",
            )
            fig.update_layout(
                barmode="group", yaxis={"categoryorder": "total ascending"}
            )
            fig.update_layout(yaxis_title=f"{plot_type}", xaxis_title="PII Entity")
            fig.update_traces(
                textfont_size=12, textangle=0, textposition="outside", cliponaxis=False
            )
            fig.update_layout(
                plot_bgcolor="#FFF",
                xaxis=dict(
                    title="PII entity",
                    linecolor="#BCCCDC",  # Sets color of X-axis line
                    showgrid=False,  # Removes X-axis grid lines
                ),
                yaxis=dict(
                    title=f"{plot_type}",
                    linecolor="#BCCCDC",  # Sets color of X-axis line
                    showgrid=False,  # Removes X-axis grid lines
                ),
            )
            fig.show()

        def plot_most_common_tokens(self) -> None:
            """Graph most common false positive and false negative tokens for each entity."""
            ModelError.most_common_fp_tokens(self.errors)
            fps_frames = []
            fns_frames = []
            for entity in self.model.entity_mapping.values():
                fps_df = ModelError.get_fps_dataframe(self.errors, entity=[entity])
                if fps_df is not None:
                    fps_path = (
                        self.output_folder / f"{self.model_name}-{entity}-fps.csv"
                    )
                    fps_df.to_csv(fps_path)
                    fps_frames.append(fps_path)
                fns_df = ModelError.get_fns_dataframe(self.errors, entity=[entity])
                if fns_df is not None:
                    fns_path = (
                        self.output_folder / f"{self.model_name}-{entity}-fns.csv"
                    )
                    fns_df.to_csv(fns_path)
                    fns_frames.append(fns_path)

            def group_tokens(df):
                return (
                    df.groupby(["token", "annotation"])
                    .size()
                    .to_frame()
                    .sort_values([0], ascending=False)
                    .head(3)
                    .reset_index()
                )

            fps_tokens_df = pd.concat(
                [group_tokens(pd.read_csv(df_path)) for df_path in fps_frames]
            )
            fns_tokens_df = pd.concat(
                [group_tokens(pd.read_csv(df_path)) for df_path in fns_frames]
            )

            def generate_graph(title, tokens_df):
                fig = px.histogram(
                    tokens_df,
                    x=0,
                    y="token",
                    orientation="h",
                    color="annotation",
                    title=f"Most common {title} for {self.model_name}",
                )

                fig.update_layout(yaxis_title=f"count", xaxis_title="PII Entity")
                fig.update_traces(
                    textfont_size=12,
                    textangle=0,
                    textposition="outside",
                    cliponaxis=False,
                )
                fig.update_layout(
                    plot_bgcolor="#FFF",
                    xaxis=dict(
                        title="Count",
                        linecolor="#BCCCDC",  # Sets color of X-axis line
                        showgrid=False,  # Removes X-axis grid lines
                    ),
                    yaxis=dict(
                        title=f"Tokens",
                        linecolor="#BCCCDC",  # Sets color of X-axis line
                        showgrid=False,  # Removes X-axis grid lines
                    ),
                )
                fig.update_layout(yaxis={"categoryorder": "total ascending"})
                fig.show()

            generate_graph(title="false-negatives", tokens_df=fns_tokens_df)
            generate_graph(title="false-positives", tokens_df=fps_tokens_df)
=======
        return ((1 + beta**2) * precision * recall) / (((beta**2) * precision) + recall)
>>>>>>> eefdaffd
<|MERGE_RESOLUTION|>--- conflicted
+++ resolved
@@ -254,19 +254,13 @@
         # A list that will contain updated input samples,
         new_list = []
 
-        entities_mapping_case_insensitive = {
-            k.upper(): v for k, v in entities_mapping.items()
-        }
-        entities_mapping_case_insensitive.update(
-            {k.lower(): v for k, v in entities_mapping.items()}
-        )
         for input_sample in new_input_samples:
             contains_field_in_mapping = False
             new_spans = []
             # Update spans to match the entity types in the values of entities_mapping
             for span in input_sample.spans:
-                if span.entity_type in entities_mapping_case_insensitive.keys():
-                    new_name = entities_mapping_case_insensitive.get(span.entity_type)
+                if span.entity_type in entities_mapping.keys():
+                    new_name = entities_mapping.get(span.entity_type)
                     span.entity_type = new_name
                     contains_field_in_mapping = True
 
@@ -289,8 +283,8 @@
                         prefix = ""
                         clean = tag
 
-                    if clean in entities_mapping_case_insensitive.keys():
-                        new_name = entities_mapping_case_insensitive.get(clean)
+                    if clean in entities_mapping.keys():
+                        new_name = entities_mapping.get(clean)
                         input_sample.tags[i] = "{}{}".format(prefix, new_name)
                     else:
                         input_sample.tags[i] = "O"
@@ -298,6 +292,7 @@
             new_list.append(input_sample)
 
         return new_list
+        # Iterate on all samples
 
     def calculate_score(
         self,
@@ -419,160 +414,4 @@
         if np.isnan(precision) or np.isnan(recall) or (precision == 0 and recall == 0):
             return np.nan
 
-<<<<<<< HEAD
-        return ((1 + beta**2) * precision * recall) / (
-            ((beta**2) * precision) + recall
-        )
-
-    class Plotter:
-        """
-        Plot scores (f2, precision, recall) and errors (false-positivies, false-negatives)
-        for a PII detection model evaluated via Evaluator
-
-        :param model: Instance of a fitted model (of base type BaseModel)
-        :param results: results given by evaluator.calculate_score(evaluation_results)
-        :param output_folder: folder to store plots and errors in
-        :param model_name: name of the model to be used in the plot title
-        :param beta: a float with the beta parameter of the F measure,
-        which gives more or less weight to precision vs. recall
-        """
-
-        def __init__(
-            self, model, results, output_folder: Path, model_name: str, beta: float
-        ):
-            self.model = model
-            self.results = results
-            self.output_folder = output_folder
-            self.model_name = model_name.replace("/", "-")
-            self.errors = results.model_errors
-            self.beta = beta
-
-        def plot_scores(self) -> None:
-            """
-            Plots per-entity recall, precision, or F2 score for evaluated model.
-            :param plot_type: which metric to graph (default is F2 score)
-            """
-            scores = {}
-            scores["entity"] = list(self.results.entity_recall_dict.keys())
-            scores["recall"] = list(self.results.entity_recall_dict.values())
-            scores["precision"] = list(self.results.entity_precision_dict.values())
-            scores["count"] = list(self.results.n_dict.values())
-            scores[f"f{self.beta}_score"] = [
-                Evaluator.f_beta(precision=precision, recall=recall, beta=self.beta)
-                for recall, precision in zip(scores["recall"], scores["precision"])
-            ]
-            df = pd.DataFrame(scores)
-            df["model"] = self.model_name
-            self._plot(df, plot_type="f2_score")
-            self._plot(df, plot_type="precision")
-            self._plot(df, plot_type="recall")
-
-        def _plot(self, df, plot_type) -> None:
-            fig = px.bar(
-                df,
-                text_auto=".2",
-                y="entity",
-                orientation="h",
-                x=plot_type,
-                color="count",
-                barmode="group",
-                title=f"Per-entity {plot_type} for {self.model_name}",
-            )
-            fig.update_layout(
-                barmode="group", yaxis={"categoryorder": "total ascending"}
-            )
-            fig.update_layout(yaxis_title=f"{plot_type}", xaxis_title="PII Entity")
-            fig.update_traces(
-                textfont_size=12, textangle=0, textposition="outside", cliponaxis=False
-            )
-            fig.update_layout(
-                plot_bgcolor="#FFF",
-                xaxis=dict(
-                    title="PII entity",
-                    linecolor="#BCCCDC",  # Sets color of X-axis line
-                    showgrid=False,  # Removes X-axis grid lines
-                ),
-                yaxis=dict(
-                    title=f"{plot_type}",
-                    linecolor="#BCCCDC",  # Sets color of X-axis line
-                    showgrid=False,  # Removes X-axis grid lines
-                ),
-            )
-            fig.show()
-
-        def plot_most_common_tokens(self) -> None:
-            """Graph most common false positive and false negative tokens for each entity."""
-            ModelError.most_common_fp_tokens(self.errors)
-            fps_frames = []
-            fns_frames = []
-            for entity in self.model.entity_mapping.values():
-                fps_df = ModelError.get_fps_dataframe(self.errors, entity=[entity])
-                if fps_df is not None:
-                    fps_path = (
-                        self.output_folder / f"{self.model_name}-{entity}-fps.csv"
-                    )
-                    fps_df.to_csv(fps_path)
-                    fps_frames.append(fps_path)
-                fns_df = ModelError.get_fns_dataframe(self.errors, entity=[entity])
-                if fns_df is not None:
-                    fns_path = (
-                        self.output_folder / f"{self.model_name}-{entity}-fns.csv"
-                    )
-                    fns_df.to_csv(fns_path)
-                    fns_frames.append(fns_path)
-
-            def group_tokens(df):
-                return (
-                    df.groupby(["token", "annotation"])
-                    .size()
-                    .to_frame()
-                    .sort_values([0], ascending=False)
-                    .head(3)
-                    .reset_index()
-                )
-
-            fps_tokens_df = pd.concat(
-                [group_tokens(pd.read_csv(df_path)) for df_path in fps_frames]
-            )
-            fns_tokens_df = pd.concat(
-                [group_tokens(pd.read_csv(df_path)) for df_path in fns_frames]
-            )
-
-            def generate_graph(title, tokens_df):
-                fig = px.histogram(
-                    tokens_df,
-                    x=0,
-                    y="token",
-                    orientation="h",
-                    color="annotation",
-                    title=f"Most common {title} for {self.model_name}",
-                )
-
-                fig.update_layout(yaxis_title=f"count", xaxis_title="PII Entity")
-                fig.update_traces(
-                    textfont_size=12,
-                    textangle=0,
-                    textposition="outside",
-                    cliponaxis=False,
-                )
-                fig.update_layout(
-                    plot_bgcolor="#FFF",
-                    xaxis=dict(
-                        title="Count",
-                        linecolor="#BCCCDC",  # Sets color of X-axis line
-                        showgrid=False,  # Removes X-axis grid lines
-                    ),
-                    yaxis=dict(
-                        title=f"Tokens",
-                        linecolor="#BCCCDC",  # Sets color of X-axis line
-                        showgrid=False,  # Removes X-axis grid lines
-                    ),
-                )
-                fig.update_layout(yaxis={"categoryorder": "total ascending"})
-                fig.show()
-
-            generate_graph(title="false-negatives", tokens_df=fns_tokens_df)
-            generate_graph(title="false-positives", tokens_df=fps_tokens_df)
-=======
-        return ((1 + beta**2) * precision * recall) / (((beta**2) * precision) + recall)
->>>>>>> eefdaffd
+        return ((1 + beta**2) * precision * recall) / (((beta**2) * precision) + recall)