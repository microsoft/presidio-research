from collections import defaultdict, Counter
from typing import List, Optional, Union, Set, Tuple, Dict
import pandas as pd

from presidio_analyzer import AnalyzerEngine

from presidio_evaluator.evaluation import BaseEvaluator, ModelError, ErrorType
from presidio_evaluator.data_objects import Span, InputSample
from presidio_evaluator.evaluation.evaluation_result import (
    EvaluationResult,
)
from presidio_evaluator.models import BaseModel


class SpanEvaluator(BaseEvaluator):
    """
    Evaluates PII detection using span-based fuzzy matching with character-level Intersection over Union (IoU).
    """

    def __init__(
        self,
        model: Optional[Union[BaseModel, AnalyzerEngine]],
        verbose: bool = False,
        compare_by_io: bool = True,
        entities_to_keep: Optional[List[str]] = None,
        generic_entities: Optional[List[str]] = None,
        skip_words: Optional[List] = None,
        iou_threshold: float = 0.9,
        char_based: bool = True,
    ):
        """
        Initialize the SpanEvaluator for evaluating pii entities detection results.

        :param iou_threshold: Minimum Intersection over Union (IoU) threshold for considering spans as matching.
                            Value between 0 and 1, where higher values require more overlap (default: 0.5)
        :param skip_words: Optional list of custom skip words to ignore during token normalization,
                            should also include punctuation marks.
                         If None, uses skip words from skipwords.py (default: None).
                         Pass an empty list ([]) to disable skip word removal entirely.
        :param char_based: If True, calculate IoU at the character-level, else, calculate iou at the token-level.
        """
        super().__init__(
            model=model,
            verbose=verbose,
            compare_by_io=compare_by_io,
            entities_to_keep=entities_to_keep,
            generic_entities=generic_entities,
            skip_words=skip_words,
        )

        self.iou_threshold = iou_threshold
        self.char_based = char_based

    def _normalize_tokens(
        self, tokens: List[str], start_indices: Optional[List[int]] = None
    ) -> Union[List[str], Tuple[List[str], List[int]]]:
        """
        Normalize tokens by:
        1. Converting to lowercase
        2. Removing stop words
        3. Removing standalone punctuation
        4. Removing skip words (common words that shouldn't affect entity matching)

        :param tokens: List of token strings to normalize
        :return: List of normalized tokens
        """

        if not start_indices:
            start_indices = [None] * len(tokens)  # placeholder
        normalized = []
        normalized_indices = []
        for token, start in zip(tokens, start_indices):
            token = token.lower()
            # Skip if token is in skip words list
            if token in self.skip_words:
                continue
            normalized.append(token)
            normalized_indices.append(start)

        if not start_indices:
            return normalized

        return normalized, normalized_indices

    def _merge_adjacent_spans(self, spans: List[Span], df: pd.DataFrame) -> List[Span]:
        """
        Merge adjacent spans of the same entity type if separated only by skip words / punctuation.

        :param spans: List of Span objects to potentially merge
        :param df: DataFrame containing the tokens and their positions
        :return: List of merged Span objects
        """
        if not spans:
            return []
        spans = sorted(spans, key=lambda x: x.start_position)
        merged = []
        current = spans[0]

        for next_span in spans[1:]:
            if (
                current.entity_type == next_span.entity_type
                and self._are_spans_adjacent(current, next_span, df)
            ):
                merged_tokens = [current.entity_value, next_span.entity_value]
                merged_normalized_text = (
                    current.normalized_tokens + next_span.normalized_tokens
                )
                current = Span(
                    entity_type=current.entity_type,
                    entity_value=" ".join(merged_tokens),
                    start_position=current.start_position,
                    end_position=next_span.end_position,
                    normalized_start_index=min(
                        current.normalized_start_index, next_span.normalized_start_index
                    ),
                    normalized_end_index=max(
                        current.normalized_end_index, next_span.normalized_end_index
                    ),
                    normalized_tokens=merged_normalized_text,
                    token_start=current.token_start,
                    token_end=next_span.token_end,
                )
            else:
                merged.append(current)
                current = next_span

        merged.append(current)
        return merged

    def _are_spans_adjacent(self, span1: Span, span2: Span, df: pd.DataFrame) -> bool:
        """
        Check if two spans are adjacent, i.e., separated only by skipwords / punctuation or whitespace tokens.

        :param span1: First Span object
        :param span2: Second Span object
        :param df: DataFrame containing the tokens
        :return: True if spans are adjacent, False otherwise
        """
        # Slice tokens between span1 and span2 using the row indices
        between_tokens = df.loc[
            span1.token_end : span2.token_start - 1, "token"
        ].tolist()
        non_skip_tokens = [
            tok for tok in between_tokens if tok.lower().strip() not in self.skip_words
        ]
        return len(non_skip_tokens) == 0

    @staticmethod
    def calculate_iou(
        span1: Span,
        span2: Span,
        ignore_entity_type: bool = True,
        use_normalized_indices: bool = True,
        char_based: bool = True,
    ) -> float:
        """
        Calculate the Intersection over Union (IoU) between two spans at character or token level.

        :param span1: First Span object
        :param span2: Second Span object
        :param ignore_entity_type: If True, ignores the entity type when calculating IoU
        :param use_normalized_indices: If True, uses normalized indices for IoU calculation
        :param char_based: If True, calculates IoU at character level, else at token level

        """
        if char_based:
            iou = span1.iou(
                other=span2,
                ignore_entity_type=ignore_entity_type,
                use_normalized_indices=use_normalized_indices,
            )
        else:
            range1 = set(span1.normalized_tokens)
            range2 = set(span2.normalized_tokens)

            intersection = len(range1.intersection(range2))
            union = len(range1.union(range2))

            iou = intersection / union if union > 0 else 0.0

        return iou

    def _process_sentence_spans(
        self, sentence_df: pd.DataFrame
    ) -> Tuple[List[Span], List[Span]]:
        annotation_spans = self._create_spans(df=sentence_df, column="annotation")
        prediction_spans = self._create_spans(df=sentence_df, column="prediction")

        annotation_spans = self._merge_adjacent_spans(
            spans=annotation_spans, df=sentence_df
        )
        prediction_spans = self._merge_adjacent_spans(
            spans=prediction_spans, df=sentence_df
        )

        return annotation_spans, prediction_spans

    def _update_result_with_overall_metrics(
        self,
        evaluation_result: EvaluationResult,
        beta: float,
    ) -> None:
        """
        Update the evaluation result with overall metrics and per-type metrics.

        :param evaluation_result: EvaluationResult object to update
        :param beta: The beta parameter for F-beta score calculation.
        """

        precision, recall, f_beta = self._calculate_metrics(
            evaluation_result.pii_true_positives,
            evaluation_result.pii_predicted,
            evaluation_result.pii_annotated,
            beta,
        )
        evaluation_result.pii_recall = recall
        evaluation_result.pii_precision = precision
        evaluation_result.pii_f = f_beta

    def _update_per_type_metrics(
        self,
        evaluation_result: EvaluationResult,
        beta: float,
    ) -> None:
        """
        Update per-type metrics in the evaluation result.

        :param evaluation_result: EvaluationResult object containing per-type metrics
        :param beta: F-beta parameter

        """

        for entity_type, pii_metrics in evaluation_result.per_type.items():
            # Calculate metrics for this entity type
            precision, recall, f_beta = self._calculate_metrics(
                pii_metrics.true_positives,
                pii_metrics.num_predicted,
                pii_metrics.num_annotated,
                beta,
            )
            pii_metrics.precision = precision
            pii_metrics.recall = recall
            pii_metrics.f_beta = f_beta

    @staticmethod
    def create_global_entities_df(results_df: pd.DataFrame) -> pd.DataFrame:
        """
        Create a DataFrame containing global PII entities from the results DataFrame.

        :param results_df: DataFrame containing the evaluation results
        :return: DataFrame with global entities and their counts
        """
        # Create a deep copy to avoid modifying the original DataFrame
        global_df = results_df.copy(deep=True)
        global_df["annotation"] = global_df["annotation"].apply(
            lambda x: "O" if x == "O" else "PII"
        )
        global_df["prediction"] = global_df["prediction"].apply(
            lambda x: "O" if x == "O" else "PII"
        )
        return global_df

    def calculate_score(
        self,
        evaluation_results: List[EvaluationResult],
        entities: Optional[List[str]] = None,
        beta: float = 2.0,
    ) -> EvaluationResult:
        """
        Calculate the evaluation score based on the provided evaluation results (evaluation run).
        :param evaluation_results: List of EvaluationResult objects containing the results of the evaluation run,
        specifically `actual_tags` and `predicted_tags`.
        :param entities: Optional list of entities to filter the evaluation results by.
        If None, all entities are considered.
        :param beta: The beta parameter for F-beta score calculation. Default is 2.
        """
        evaluation_result = EvaluationResult()
        df = self.get_results_dataframe(
            evaluation_results=evaluation_results, entities=entities
        )
        evaluation_result = self.calculate_score_on_df(
            per_type=True, results_df=df, beta=beta, evaluation_result=evaluation_result
        )
        global_pii_df = self.create_global_entities_df(results_df=df)
        evaluation_result = self.calculate_score_on_df(
            per_type=False,
            results_df=global_pii_df,
            beta=beta,
            evaluation_result=evaluation_result,
        )
        return evaluation_result

    def compare(
        self, input_sample: InputSample, prediction: List[str]
    ) -> Tuple[Counter, List[ModelError]]:
        """
        Compares ground truth tags (annotation) and predicted (prediction)
        :param input_sample: input sample containing list of tags with scheme
        :param prediction: predicted value for each token
        self.labeling_scheme

        """

        data_for_df = {
            "sentence_id": [input_sample.sample_id] * len(input_sample.tokens),
            "token": [str(tok) for tok in input_sample.tokens],
            "start_indices": input_sample.start_indices,
            "annotation": input_sample.tags,
            "prediction": prediction,
        }
        df = pd.DataFrame(data_for_df)
        # Calculate score on the DataFrame
        evaluation_result = self._compare_one_sentence(sentence_df=df, per_type=True)
        # Calculate global metrics (PII vs non-PII)
        pii_df = self.create_global_entities_df(results_df=df)
        evaluation_result = self._compare_one_sentence(
            sentence_df=pii_df, per_type=False, evaluation_result=evaluation_result
        )
        return evaluation_result.results, evaluation_result.model_errors

    def calculate_score_on_df(
        self,
        per_type: bool,
        results_df: pd.DataFrame,
        beta: float = 2,
        evaluation_result: Optional[EvaluationResult] = None,
    ) -> EvaluationResult:
        """
        Evaluate the predictions against ground truth annotations.
        This method processes a DataFrame containing evaluation results and calculates metrics
        using span-based fuzzy matching with IoU threshold. It can operate in two modes:
        per-entity type evaluation or global PII evaluation.

        :param per_type: If True, performs per-entity type evaluation; if False, performs
                    global PII vs non-PII evaluation
        :param results_df: DataFrame containing sentence_id, tokens, token start indices,
                        annotations and predictions columns
        :param beta: The beta parameter for F-beta score calculation. Higher values weight
                    recall more than precision. Default is 2.
        :param evaluation_result: Optional existing EvaluationResult to update. If None,
                                creates a new one.
        :return: EvaluationResult object containing computed metrics, counts, and error analysis

        """
        if not evaluation_result:
            evaluation_result = EvaluationResult()

        # Process each sentence
        for _, sentence_df in results_df.groupby("sentence_id"):
            # Get and process spans for the sentence
            evaluation_result = self._compare_one_sentence(
                sentence_df=sentence_df,
                per_type=per_type,
                evaluation_result=evaluation_result,
            )
        # Create and return the final evaluation result
        if per_type:
            self._update_per_type_metrics(evaluation_result, beta)
        else:
            self._update_result_with_overall_metrics(
                evaluation_result,
                beta,
            )

        return evaluation_result

    def _compare_one_sentence(
        self,
        sentence_df: pd.DataFrame,
        per_type: bool,
        evaluation_result: Optional[EvaluationResult] = None,
    ) -> EvaluationResult:
        """
        Compare one sentence's annotations and predictions, updating the evaluation result.

        :param per_type: If True, performs per-entity type evaluation; if False, performs
                global PII vs non-PII evaluation
        :param sentence_df: DataFrame containing sentence_id, tokens, token start indices,
                annotations and predictions columns
        :param evaluation_result: Optional existing EvaluationResult to update. If None,
                creates a new one.

        """
        if not evaluation_result:
            evaluation_result = EvaluationResult()

        annotation_spans, prediction_spans = self._process_sentence_spans(sentence_df)
        # Match predictions with annotations and update metrics
        evaluation_result = self._match_predictions_with_annotations(
            annotation_spans, prediction_spans, evaluation_result, per_type
        )
        return evaluation_result

    def _create_spans(self, df: pd.DataFrame, column: str) -> List[Span]:
        """
        Create spans from a DataFrame column.

        :param df: DataFrame containing the spans.
        :param column: Name of the column to extract spans from.

        Returns:
            List[Span]: List of Span objects created from the DataFrame.
        """
        spans = []
        current_entity_type = None
        current_tokens = []
        current_start_indices = []
        current_token_start = None  # Add token position tracking
        curr_char_position = 0
        token_position = 0  # Add token position counter

        for idx, (_, row) in enumerate(df.iterrows()):

            entity_type = row[column]
            if self.compare_by_io:
                entity_type = self._to_io([entity_type])[0]
            token = row["token"]
            token_start = row["start_indices"]
            token_length = len(token)
            # If this isn't the first token, add space before it
            if idx > df.index[0]:
                curr_char_position += 1  # Account for space between tokens

            token_end = curr_char_position + token_length

            if entity_type == "O":
                if current_entity_type and current_tokens:
                    normalized_tokens, normalized_start_indices = (
                        self._normalize_tokens(current_tokens, current_start_indices)
                    )
                    if normalized_tokens:
                        spans.append(
                            self.__create_span(
                                entity_type=current_entity_type,
                                start_indices=current_start_indices,
                                token_start=current_token_start,
                                current_tokens=current_tokens,
                                idx=idx,
                                normalized_satrt_indices=normalized_start_indices,
                                normalized_tokens=normalized_tokens,
                            )
                        )
                    current_entity_type = None
                    current_tokens = []
                    current_start_indices = []
                    current_token_start = None

                curr_char_position = token_end
                token_position += 1  # Increment token position
                continue

            if entity_type != current_entity_type:
                if current_entity_type and current_tokens:
                    normalized_tokens, normalized_start_indices = (
                        self._normalize_tokens(current_tokens, current_start_indices)
                    )
                    if normalized_tokens:
                        spans.append(
                            self.__create_span(
                                entity_type=current_entity_type,
                                start_indices=current_start_indices,
                                token_start=current_token_start,
                                current_tokens=current_tokens,
                                idx=idx,
                                normalized_satrt_indices=normalized_start_indices,
                                normalized_tokens=normalized_tokens,
                            )
                        )
                current_entity_type = entity_type
                current_tokens = [token]
                current_start_indices = [token_start]
                current_token_start = idx  # Set token start position

            else:
                current_tokens.append(token)
                current_start_indices.append(token_start)
            curr_char_position = token_end
            token_position += 1  # Increment token position

        # Handle final span
        if current_entity_type and current_tokens:
            normalized_tokens, normalized_start_indices = self._normalize_tokens(
                current_tokens, current_start_indices
            )
            if normalized_tokens:
                spans.append(
                    self.__create_span(
                        entity_type=current_entity_type,
                        start_indices=current_start_indices,
                        token_start=current_token_start,
                        current_tokens=current_tokens,
                        idx=df.index[-1] + 1,
                        normalized_satrt_indices=normalized_start_indices,
                        normalized_tokens=normalized_tokens,
                    )
                )
        return spans

    def __create_span(
        self,
        entity_type: str,
        start_indices: List[int],
        token_start: int,
        current_tokens: List[str],
        idx: int,
        normalized_satrt_indices: List[int],
        normalized_tokens: List[str],
    ):
        return Span(
            entity_type=entity_type,
            entity_value=" ".join(current_tokens),
            start_position=start_indices[0],
            end_position=start_indices[-1] + len(current_tokens[-1]),
            normalized_tokens=normalized_tokens,
            normalized_start_index=min(normalized_satrt_indices),
            normalized_end_index=self._get_normalized_end_index(
                normalized_tokens, normalized_satrt_indices
            ),
            token_start=token_start,
            token_end=idx,
        )

    @staticmethod
    def _get_normalized_end_index(
        normalized_tokens: List[str], normalized_indices: List[int]
    ) -> int:
        """Calculate the end character index of the last token in the normalized tokens list."""  # noqa: E501
        return max(
            [
                len(tok) + start
                for tok, start in zip(normalized_tokens, normalized_indices)
            ]
        )

    def _calculate_metrics(
        self,
        true_positives: int,
        num_predicted: int,
        num_annotated: int,
        beta: float = 2,
    ) -> tuple[float, float, float]:
        """Calculate precision, recall, and F-beta score using the new logic.

        :param true_positives: Number of true positives
        :param num_predicted: Number of predicted spans
        :param num_annotated: Number of annotated (gold) spans
        :param beta: The beta parameter for F-beta score calculation. Default is 2.
        :return: Dictionary containing precision, recall, and f-beta metrics
        """
        precision = self.precision(tp=true_positives, num_predicted=num_predicted)
        recall = self.recall(tp=true_positives, num_annotated=num_annotated)
        f_beta = self.f_beta(precision=precision, recall=recall, beta=beta)
        return precision, recall, f_beta

    def _match_predictions_with_annotations(
        self,
        annotation_spans: List[Span],
        prediction_spans: List[Span],
        evaluation_result: EvaluationResult,
        per_type: bool = True,
    ) -> EvaluationResult:
        if not evaluation_result.model_errors:
            evaluation_result.model_errors = []

        # Track which prediction spans have been processed
        processed_predictions = set()

        for ann_span in annotation_spans:
            ann_type = ann_span.entity_type
            self._add_to_annotated(evaluation_result, per_type, ann_type)

            # Find all overlapping prediction spans with IoU > 0, regardless of type
            overlapping_preds = self._get_all_overlapping(ann_span, prediction_spans)

            self._add_to_processed_predictions(
                processed_predictions,
                overlapping_preds,
            )

            if not overlapping_preds:  # scenario 2- there is no prediction
                if per_type:
                    evaluation_result.per_type[ann_type].false_negatives += 1
                    evaluation_result.results[(ann_type, "O")] += 1
                    evaluation_result.model_errors.append(
                        self._get_model_error(
                            ann_span=ann_span, pred_span=None, error_type=ErrorType.FN
                        )
                    )
                else:
                    evaluation_result.pii_false_negatives += 1

            elif (
                len(overlapping_preds) == 1
            ):  # scenario group 1 (single overlap of same/different type and below/above threshold)
                self._compare_single_overlaps(
                    evaluation_result=evaluation_result,
                    ann_span=ann_span,
                    overlapping_preds=overlapping_preds,
                    per_type=per_type,
                )

            # Handle pred_span aggregation cases
            else:  # Scenario group 2
                self._compare_multiple_overlaps(
                    evaluation_result=evaluation_result,
                    ann_span=ann_span,
                    overlapping_preds=overlapping_preds,
                    per_type=per_type,
                )

        # Handle prediction spans that don't overlap with any annotation span
        for pred_span in prediction_spans:
            pred_key = (
                pred_span.entity_type,
                pred_span.start_position,
                pred_span.end_position,
            )

            # If this prediction has not been processed (no overlap with any annotation)
            if pred_key not in processed_predictions:
                if per_type:
                    evaluation_result.per_type[
                        pred_span.entity_type
                    ].false_positives += 1
                    evaluation_result.per_type[pred_span.entity_type].num_predicted += 1
                else:
                    evaluation_result.pii_false_positives += 1
                    evaluation_result.pii_predicted += 1

                # Add to confusion matrix
                evaluation_result.results[("O", pred_span.entity_type)] = (
                    evaluation_result.results.get(("O", pred_span.entity_type), 0) + 1
                )

                # Add error
                evaluation_result.model_errors.append(
                    ModelError(
                        error_type=ErrorType.FP,
                        annotation="O",
                        prediction=pred_span.entity_type,
                        full_text=pred_span.entity_value,
                        token=" ".join(pred_span.normalized_tokens),
                        explanation=f"False prediction with no overlap: {pred_span.entity_type}",
                    )
                )

        return evaluation_result

    def _compare_single_overlaps(
        self,
        evaluation_result: EvaluationResult,
        ann_span: Span,
        overlapping_preds: List[Tuple[Span, float]],
        per_type: bool,
    ):
        """Calculate metrics for a single overlapping prediction span (Scenario group 1)."""

        ann_type = ann_span.entity_type
        pred_span, iou = overlapping_preds[0]
        pred_type = pred_span.entity_type
        if iou >= self.iou_threshold:  # Scenarios 1 (TP) or 4 (Wrong Entity)
            if pred_type == ann_type:  # scenario 1 (TP)
                if per_type:
                    evaluation_result.per_type[ann_type].true_positives += 1
                    evaluation_result.per_type[pred_type].num_predicted += 1
                    evaluation_result.results[(ann_type, pred_type)] += 1
                else:
                    evaluation_result.pii_true_positives += 1
                    evaluation_result.pii_predicted += 1
            else:  # Scenario 4 (Wrong Entity)
                if per_type:
                    evaluation_result.per_type[ann_type].false_negatives += 1
                    evaluation_result.per_type[pred_type].false_positives += 1
                    evaluation_result.per_type[pred_type].num_predicted += 1
                    evaluation_result.model_errors.append(
                        self._get_model_error(
                            ann_span=ann_span,
                            pred_span=pred_span,
                            error_type=ErrorType.WrongEntity,
                            iou=iou,
                        )
                    )
                    evaluation_result.model_errors.append(
                        self._get_model_error(
                            ann_span=ann_span,
                            pred_span=pred_span,
                            error_type=ErrorType.FN,
                            iou=iou,
                        )
                    )
                    evaluation_result.model_errors.append(
                        self._get_model_error(
                            ann_span=ann_span,
                            pred_span=pred_span,
                            error_type=ErrorType.FP,
                            iou=iou,
                        )
                    )
                    evaluation_result.results[(ann_type, pred_type)] += 1
                else:
                    evaluation_result.pii_false_negatives += 1
                    evaluation_result.pii_false_positives += 1
                    evaluation_result.pii_predicted += 1

        else:  # Scenario 5 (low IoU overlap)
            if ann_type == pred_type:  # Scenario 5a (FN but not FP)
                if per_type:
                    evaluation_result.per_type[ann_type].false_negatives += 1
                    evaluation_result.model_errors.append(
                        self._get_model_error(
                            ann_span=ann_span,
                            pred_span=pred_span,
                            error_type=ErrorType.FN,
                            iou=iou,
                        )
                    )
                    evaluation_result.results[(ann_type, "O")] += 1
                else:
                    evaluation_result.pii_false_negatives += 1

            else:  # Scenario 5b - different types (FN and FP)
                if per_type:
                    evaluation_result.per_type[ann_type].false_negatives += 1
                    evaluation_result.per_type[pred_type].false_positives += 1
                    evaluation_result.per_type[pred_type].num_predicted += 1

                    # Add two errors, one as FP and the other as FN (not WrongEntity due to low IoU)
                    evaluation_result.model_errors.append(
                        self._get_model_error(
                            ann_span=ann_span,
                            pred_span=pred_span,
                            error_type=ErrorType.FN,
                            iou=iou,
                        )
                    )
                    evaluation_result.model_errors.append(
                        self._get_model_error(
                            ann_span=ann_span,
                            pred_span=pred_span,
                            error_type=ErrorType.FP,
                            iou=iou,
                        )
                    )

                    evaluation_result.results[(ann_type, "O")] += 1
                    evaluation_result.results[("O", pred_type)] += 1
                else:
                    evaluation_result.pii_false_negatives += 1
                    evaluation_result.pii_false_positives += 1
                    evaluation_result.pii_predicted += 1

    def _compare_multiple_overlaps(
        self,
        evaluation_result: EvaluationResult,
        ann_span: Span,
        overlapping_preds: List[Tuple[Span, float]],
        per_type: bool,
    ):
        """Calculate metrics for an annotation span overlapping with multiple pred spans."""

        annotation_was_counted = (
            False  # Only count as FN once if matched multiple times
        )
        ann_type = ann_span.entity_type
        # Group overlapping spans by entity type
        spans_by_type, iou_by_type = self._group_spans_by_type(overlapping_preds)

        # Calculate cumulative IoU per type
        cumulative_iou_by_type = {}
        for entity_type, spans in spans_by_type.items():
            cumulative_iou_by_type[entity_type] = self._calculate_combined_iou(
                ann_span, spans
            )

        for cumulative_type, iou_per_type in cumulative_iou_by_type.items():
            # Check if there are spans of the same type as the annotation (Scenario 6)
            if ann_type == cumulative_type:
                same_type_spans = spans_by_type[cumulative_type]

                if iou_per_type >= self.iou_threshold:
                    # Scenario 6A: Cumulative IoU with spans of the same type > threshold
                    if per_type:
                        if not annotation_was_counted:
                            annotation_was_counted = True
                        evaluation_result.per_type[
                            ann_span.entity_type
                        ].true_positives += 1
                        evaluation_result.per_type[cumulative_type].num_predicted += 1
                        evaluation_result.results[(ann_type, ann_type)] += 1
                    else:
                        evaluation_result.pii_true_positives += 1
                        evaluation_result.pii_predicted += 1
                else:
                    # Scenario 6B: Cumulative IoU with spans of the same type < threshold
                    if per_type:
                        if not annotation_was_counted:
                            evaluation_result.per_type[
                                ann_span.entity_type
                            ].false_negatives += 1
                            evaluation_result.model_errors.append(
                                self._get_model_error(
                                    ann_span=ann_span,
                                    pred_span=same_type_spans[0],
                                    error_type=ErrorType.FN,
                                    iou=iou_per_type,
                                )
                            )
                            evaluation_result.results[(ann_type, "O")] += 1
                            annotation_was_counted = True

                    else:
                        if not annotation_was_counted:
                            evaluation_result.pii_false_negatives += 1
                            annotation_was_counted = True
                        evaluation_result.pii_predicted += 1

            else:
                # Scenarios 7a,b: Cumulative IoU with spans of a different type
                different_type_spans = spans_by_type[cumulative_type]

                if iou_per_type >= self.iou_threshold:
                    # Scenario 7A: Cumulative IoU with spans of a different type > threshold
                    if per_type:
                        if not annotation_was_counted:
                            evaluation_result.per_type[ann_type].false_negatives += 1
                            annotation_was_counted = True
                        evaluation_result.per_type[cumulative_type].false_positives += 1
                        evaluation_result.per_type[cumulative_type].num_predicted += 1
                        evaluation_result.model_errors.append(
                            self._get_model_error(
                                ann_span=ann_span,
                                pred_span=different_type_spans[0],
                                error_type=ErrorType.WrongEntity,
                                iou=iou_per_type,
                            )
                        )
                        evaluation_result.model_errors.append(
                            self._get_model_error(
                                ann_span=ann_span,
                                pred_span=different_type_spans[0],
                                error_type=ErrorType.FN,
                                iou=iou_per_type,
                            )
                        )
                        evaluation_result.model_errors.append(
                            self._get_model_error(
                                ann_span=ann_span,
                                pred_span=different_type_spans[0],
                                error_type=ErrorType.FP,
                                iou=iou_per_type,
                            )
                        )
                        evaluation_result.results[(ann_type, cumulative_type)] += 1
                    else:
                        if not annotation_was_counted:
                            evaluation_result.per_type[ann_type].false_negatives += 1
                            annotation_was_counted = True
                        evaluation_result.pii_false_positives += 1
                        evaluation_result.pii_predicted += 1

                else:
                    # Scenario 7B: Cumulative IoU with spans of a different type < threshold
                    if per_type:
                        if not annotation_was_counted:
                            evaluation_result.per_type[ann_type].false_negatives += 1
                            evaluation_result.model_errors.append(
                                self._get_model_error(
                                    ann_span=ann_span,
                                    pred_span=different_type_spans[0],
                                    error_type=ErrorType.FN,
                                    iou=iou_per_type,
                                )
                            )
                            annotation_was_counted = True

                        evaluation_result.per_type[cumulative_type].false_positives += 1
                        evaluation_result.per_type[cumulative_type].num_predicted += 1

                        # Add two errors, one as FP and the other as FN (not WrongEntity due to low IoU)

                        evaluation_result.model_errors.append(
                            self._get_model_error(
                                ann_span=ann_span,
                                pred_span=different_type_spans[0],
                                error_type=ErrorType.FP,
                                iou=iou_per_type,
                            )
                        )
                        evaluation_result.results[(ann_type, "O")] += 1
                        evaluation_result.results[("O", cumulative_type)] += 1
                    else:
                        if not annotation_was_counted:
                            evaluation_result.per_type[ann_type].false_negatives += 1
                            annotation_was_counted = True
                        evaluation_result.pii_false_positives += 1
                        evaluation_result.pii_predicted += 1

    @staticmethod
    def _group_spans_by_type(
        overlapping_preds: List[Tuple[Span, float]],
    ) -> Tuple[Dict[str, List[Span]], Dict[str, List[float]]]:
        """
        Group spans by entity type and their corresponding IoU values.

        :param overlapping_preds: List of spans to group, with their corresponding IoU values.
        """
        spans_by_type = defaultdict(list)
        iou_by_type = defaultdict(list)

        for pred_span, iou in overlapping_preds:
            spans_by_type[pred_span.entity_type].append(pred_span)
            iou_by_type[pred_span.entity_type].append(iou)
        return spans_by_type, iou_by_type

    @staticmethod
    def _add_to_processed_predictions(
        processed_predictions: Set[Tuple[str, int, int]],
        overlapping_preds: List[Tuple[Span, float]],
    ) -> None:
        """
        Update processed predictions set with all overlapping predictions.
        :param processed_predictions: Set of already processed prediction spans
        :param overlapping_preds: List of tuples containing overlapping prediction spans and their IoU scores

        """
        # Add all overlapping predictions to processed set
        for pred_span, _ in overlapping_preds:
            pred_key = (
                pred_span.entity_type,
                pred_span.start_position,
                pred_span.end_position,
            )
            processed_predictions.add(pred_key)

    def _get_model_error(
        self,
        ann_span: Optional[Span],
        pred_span: Optional[Span],
        error_type: ErrorType,
        iou: float = 0.0,
    ):
        def get_explanation():
            match error_type:
                case ErrorType.FP:
                    return (
                        f"Entity {pred_span.entity_type} falsely detected, iou={iou:.2f} "
                        f"compared to threshold={self.iou_threshold}"
                    )
                case ErrorType.FN:
                    if (
                        pred_span and pred_span.entity_type == ann_span.entity_type
                    ):  # FN due to low IoU
                        return (
                            f"Entity {ann_span.entity_type} not detected due to low iou={iou:.2f} "
                            f"compared to threshold={self.iou_threshold}"
                        )
                    elif pred_span and pred_span.entity_type != ann_span.entity_type:
                        return (
                            f"Entity {ann_span.entity_type} not detected. "
                            f"iou with {pred_span.entity_type}={iou:.2f} "
                            f"compared to threshold={self.iou_threshold}"
                        )
                    else:
                        return f"Entity {ann_span.entity_type} not detected."
                case ErrorType.WrongEntity:
                    return (
                        f"Wrong entity type: {ann_span.entity_type} detected as "
                        f"{pred_span.entity_type}, iou={iou:.2f} "
                        f"compared to threshold={self.iou_threshold}"
                    )

            return ValueError(f"Unknown or missing error type: {error_type}")

        prediction = "O" if error_type == ErrorType.FN else pred_span.entity_type
        annotation = "O" if error_type == ErrorType.FP else ann_span.entity_type
        explanation = get_explanation()

        return ModelError(
            error_type=error_type,
            annotation=prediction,
            prediction=annotation,
            full_text=pred_span.entity_value
            if error_type == ErrorType.FP
            else ann_span.entity_value,
            token=" ".join(
                pred_span.normalized_tokens
                if error_type == ErrorType.FP
                else ann_span.normalized_tokens
            ),
            explanation=explanation,
        )

    def _get_all_overlapping(
        self, ann_span: Span, prediction_spans: List[Span]
    ) -> List[Tuple[Span, float]]:
        """Get all prediction spans that overlap with the annotation span, regardless of type.

        :param ann_span: The annotation Span to match against
        :param prediction_spans: List of all prediction Span objects
        :return: List of tuples containing overlapping prediction spans and their IoU scores
        """

        overlapping_preds = []
        for pred_span in prediction_spans:
            iou = self.calculate_iou(ann_span, pred_span, char_based=self.char_based)
            if iou > 0:
                overlapping_preds.append((pred_span, iou))

        overlapping_preds.sort(key=lambda x: x[0].start_position)

        return overlapping_preds

<<<<<<< HEAD
    @staticmethod
    def _update_wrong_entities(
        overlapping_preds,
        annotated_entity_type,
        matched_predictions,
        ann_span,
        evaluation_result,
    ) -> EvaluationResult:
        non_type_matching_preds = [
            (p, iou)
            for p, iou in overlapping_preds
            if p.entity_type != annotated_entity_type
            and (p.entity_type, p.start_position, p.end_position)
            not in matched_predictions
        ]

        for non_matching_pred, iou in non_type_matching_preds:
            # Record entity type mismatches in error analysis
            if non_matching_pred.entity_type != ann_span.entity_type:
                evaluation_result.model_errors.append(
                    ModelError(
                        error_type=ErrorType.WrongEntity,
                        annotation=ann_span.entity_type,
                        prediction=non_matching_pred.entity_type,
                        full_text=ann_span.entity_value,
                        token=" ".join(ann_span.normalized_tokens),
                        explanation=f"Wrong entity type: {ann_span.entity_type} detected as {non_matching_pred.entity_type}, iou={iou:.2f}",
                    )
                )
            evaluation_result.results[
                (ann_span.entity_type, non_matching_pred.entity_type)
            ] = (
                evaluation_result.results.get(
                    (ann_span.entity_type, non_matching_pred.entity_type), 0
                )
                + 1
            )

        return evaluation_result

    @staticmethod
    def _add_to_annotated(evaluation_result, per_type, entity_type):
=======
    def _add_to_annotated(self, evaluation_result, per_type, entity_type):
>>>>>>> 2c25ad94
        if per_type:
            evaluation_result.per_type[entity_type].num_annotated += 1
        else:
            evaluation_result.pii_annotated += 1

    def _calculate_combined_iou(
        self, annotation_span: Span, prediction_spans: List[Span]
    ) -> float:
        """
        Calculate the combined IoU of multiple prediction spans against an annotation span.

        :param annotation_span: The annotation span to match against
        :param prediction_spans: List of prediction spans that potentially overlap
        :return: Combined IoU value between 0 and 1
        """
        if not prediction_spans:
            return 0.0

        if self.char_based:
            # Character-based IoU
            ann_chars = set(
                range(
                    annotation_span.normalized_start_index,
                    annotation_span.normalized_end_index + 1,
                )
            )
            pred_chars = set()
            for i, pred_span in enumerate(prediction_spans):
                if i == 0:
                    pred_chars.update(
                        range(
                            pred_span.normalized_start_index,
                            pred_span.normalized_end_index + 1,
                        )
                    )
                else:
                    pred_chars.update(
                        range(
                            pred_span.normalized_start_index - 1,
                            pred_span.normalized_end_index,
                        )
                    )
            intersection = len(ann_chars.intersection(pred_chars))
            union = len(ann_chars.union(pred_chars))
        else:
            # Token-based IoU
            ann_tokens = set(annotation_span.normalized_tokens)
            pred_tokens = set()
            for pred_span in prediction_spans:
                pred_tokens.update(pred_span.normalized_tokens)

            intersection = len(ann_tokens.intersection(pred_tokens))
            union = len(ann_tokens.union(pred_tokens))
        return intersection / union if union > 0 else 0.0<|MERGE_RESOLUTION|>--- conflicted
+++ resolved
@@ -1,11 +1,11 @@
-from collections import defaultdict, Counter
+from collections import defaultdict
 from typing import List, Optional, Union, Set, Tuple, Dict
 import pandas as pd
 
 from presidio_analyzer import AnalyzerEngine
 
 from presidio_evaluator.evaluation import BaseEvaluator, ModelError, ErrorType
-from presidio_evaluator.data_objects import Span, InputSample
+from presidio_evaluator.data_objects import Span
 from presidio_evaluator.evaluation.evaluation_result import (
     EvaluationResult,
 )
@@ -195,6 +195,110 @@
 
         return annotation_spans, prediction_spans
 
+    @staticmethod
+    def _handle_unmatched_predictions(
+        prediction_spans: List[Span],
+        matched_preds: Set[Tuple[str, int, int]],
+        evaluation_result: EvaluationResult,
+    ) -> EvaluationResult:
+        """
+        Handle predictions that weren't matched to any annotation.
+
+        :param prediction_spans: List of prediction Span objects
+        :param matched_preds: Set of already matched prediction spans
+        :param evaluation_result: EvaluationResult object to update
+
+        """
+        if not evaluation_result.model_errors:
+            evaluation_result.model_errors = []
+
+        for pred_span in prediction_spans:
+            pred_span_key = (
+                pred_span.entity_type,
+                pred_span.start_position,
+                pred_span.end_position,
+            )
+            if pred_span_key not in matched_preds:
+                evaluation_result.results[("O", pred_span.entity_type)] += 1
+                evaluation_result.pii_false_positives += 1
+                evaluation_result.per_type[pred_span.entity_type].false_positives += 1
+                model_error = ModelError(
+                    error_type=ErrorType.FP,
+                    annotation="O",
+                    prediction=pred_span.entity_type,
+                    full_text=pred_span.entity_value,
+                    token=" ".join(pred_span.normalized_tokens),
+                    explanation=f"False positive for {pred_span}",
+                )
+                evaluation_result.model_errors.append(model_error)
+
+        return evaluation_result
+
+    @staticmethod
+    def _check_if_matched_already(
+        pred_span: Span, ann_span: Span, matched_preds: set
+    ) -> bool:
+        """
+        Check if a prediction span is valid for matching with an annotation span.
+
+        A prediction is valid if:
+        1. It hasn't already been matched to another annotation
+        2. Its entity type matches the annotation's entity type
+
+        Args:
+            pred_span: The prediction Span to check
+            ann_span: The annotation Span being matched against
+            matched_preds: Set of already matched prediction spans
+
+        Returns:
+            bool: True if the prediction is valid for matching, False otherwise
+        """
+        # Create unique key for the prediction span
+        pred_span_key = (
+            pred_span.entity_type,
+            pred_span.start_position,
+            pred_span.end_position,
+        )
+
+        # Check if prediction is already matched
+        if pred_span_key in matched_preds:
+            return False
+
+        return True
+
+    def _find_best_match(
+        self,
+        ann_span: Span,
+        prediction_spans: List[Span],
+        matched_preds: Set[Tuple[str, int, int]],
+    ) -> Tuple[Optional[Span], float]:
+        """
+        Find the best matching prediction span for a given annotation span.
+
+        :param ann_span: The annotation Span to match against
+        :param prediction_spans: List of prediction Span objects
+        :param matched_preds: Set of already matched prediction spans to avoid duplicates
+        """
+        best_match = None
+        best_iou = 0.0
+
+        for pred_span in prediction_spans:
+            if self._check_if_matched_already(
+                pred_span=pred_span, ann_span=ann_span, matched_preds=matched_preds
+            ):
+                iou = self.calculate_iou(
+                    span1=ann_span,
+                    span2=pred_span,
+                    ignore_entity_type=True,
+                    use_normalized_indices=True,
+                    char_based=self.char_based,
+                )
+                if iou > best_iou:
+                    best_iou = iou
+                    best_match = pred_span
+
+        return best_match, best_iou
+
     def _update_result_with_overall_metrics(
         self,
         evaluation_result: EvaluationResult,
@@ -216,6 +320,7 @@
         evaluation_result.pii_recall = recall
         evaluation_result.pii_precision = precision
         evaluation_result.pii_f = f_beta
+        self._update_per_type_metrics(evaluation_result, beta)
 
     def _update_per_type_metrics(
         self,
@@ -289,34 +394,6 @@
             evaluation_result=evaluation_result,
         )
         return evaluation_result
-
-    def compare(
-        self, input_sample: InputSample, prediction: List[str]
-    ) -> Tuple[Counter, List[ModelError]]:
-        """
-        Compares ground truth tags (annotation) and predicted (prediction)
-        :param input_sample: input sample containing list of tags with scheme
-        :param prediction: predicted value for each token
-        self.labeling_scheme
-
-        """
-
-        data_for_df = {
-            "sentence_id": [input_sample.sample_id] * len(input_sample.tokens),
-            "token": [str(tok) for tok in input_sample.tokens],
-            "start_indices": input_sample.start_indices,
-            "annotation": input_sample.tags,
-            "prediction": prediction,
-        }
-        df = pd.DataFrame(data_for_df)
-        # Calculate score on the DataFrame
-        evaluation_result = self._compare_one_sentence(sentence_df=df, per_type=True)
-        # Calculate global metrics (PII vs non-PII)
-        pii_df = self.create_global_entities_df(results_df=df)
-        evaluation_result = self._compare_one_sentence(
-            sentence_df=pii_df, per_type=False, evaluation_result=evaluation_result
-        )
-        return evaluation_result.results, evaluation_result.model_errors
 
     def calculate_score_on_df(
         self,
@@ -410,7 +487,6 @@
         token_position = 0  # Add token position counter
 
         for idx, (_, row) in enumerate(df.iterrows()):
-
             entity_type = row[column]
             if self.compare_by_io:
                 entity_type = self._to_io([entity_type])[0]
@@ -1010,7 +1086,6 @@
 
         return overlapping_preds
 
-<<<<<<< HEAD
     @staticmethod
     def _update_wrong_entities(
         overlapping_preds,
@@ -1051,11 +1126,7 @@
 
         return evaluation_result
 
-    @staticmethod
-    def _add_to_annotated(evaluation_result, per_type, entity_type):
-=======
     def _add_to_annotated(self, evaluation_result, per_type, entity_type):
->>>>>>> 2c25ad94
         if per_type:
             evaluation_result.per_type[entity_type].num_annotated += 1
         else:
